defmodule Exla.NIF do
  @moduledoc false
  @on_load :__on_load__

  def __on_load__ do
    path = :filename.join(:code.priv_dir(:exla), 'libexla')
    :erlang.load_nif(path, 0)
  end

  def new_builder(_name),
    do: nif_error(__ENV__.function)

  def create_sub_builder(_builder, _name), do: nif_error(__ENV__.function)

  def binary_to_shaped_buffer(_client, _binary, _shape, _device_ordinal),
    do: nif_error(__ENV__.function)

  def on_host_shape(_buffer),
    do: nif_error(__ENV__.function)

  def make_shape(_type, _dims),
    do: nif_error(__ENV__.function)

  def make_scalar_shape(_type),
    do: nif_error(__ENV__.function)

  def human_string(_shape),
    do: nif_error(__ENV__.function)

  def create_r0(_value),
    do: nif_error(__ENV__.function)

  def literal_to_string(_literal),
    do: nif_error(__ENV__.function)

  def parameter(_builder, _number, _shape, _name),
    do: nif_error(__ENV__.function)

  def add(_a, _b, _broadcast_dims),
    do: nif_error(__ENV__.function)

  def sub(_a, _b, _broadcast_dims),
    do: nif_error(__ENV__.function)

  def mul(_a, _b, _broadcast_dims),
    do: nif_error(__ENV__.function)

  def div(_a, _b, _broadcast_dims),
    do: nif_error(__ENV__.function)

  def rem(_a, _b, _broadcast_dims),
    do: nif_error(__ENV__.function)

  def min(_a, _b, _broadcast_dims),
    do: nif_error(__ENV__.function)

  def max(_a, _b, _broadcast_dims),
    do: nif_error(__ENV__.function)

  def logical_and(_a, _b, _broadcast_dims),
    do: nif_error(__ENV__.function)

  def logical_or(_a, _b, _broadcast_dims),
    do: nif_error(__ENV__.function)

  def logical_xor(_a, _b, _broadcast_dims),
    do: nif_error(__ENV__.function)

  def shift_left(_a, _b, _broadcast_dims),
    do: nif_error(__ENV__.function)

  def shift_right_arithmetic(_a, _b, _broadcast_dims),
    do: nif_error(__ENV__.function)

  def shift_right_logical(_a, _b, _broadcast_dims),
    do: nif_error(__ENV__.function)

  def eq(_a, _b, _broadcast_dims),
    do: nif_error(__ENV__.function)

  def eq_total_order(_a, _b, _broadcast_dims),
    do: nif_error(__ENV__.function)

  def ne(_a, _b, _broadcast_dims),
    do: nif_error(__ENV__.function)

  def ne_total_order(_a, _b, _broadcast_dims),
    do: nif_error(__ENV__.function)

  def ge(_a, _b, _broadcast_dims),
    do: nif_error(__ENV__.function)

  def ge_total_order(_a, _b, _broadcast_dims),
    do: nif_error(__ENV__.function)

  def gt(_a, _b, _broadcast_dims),
    do: nif_error(__ENV__.function)

  def gt_total_order(_a, _b, _broadcast_dims),
    do: nif_error(__ENV__.function)

  def le(_a, _b, _broadcast_dims),
    do: nif_error(__ENV__.function)

  def le_total_order(_a, _b, _broadcast_dims),
    do: nif_error(__ENV__.function)

  def lt(_a, _b, _broadcast_dims),
    do: nif_error(__ENV__.function)

  def lt_total_order(_a, _b, _broadcast_dims),
    do: nif_error(__ENV__.function)

  def pow(_a, _b, _broadcast_dims),
    do: nif_error(__ENV__.function)

  def complex(_a, _b, _broadcast_dims),
    do: nif_error(__ENV__.function)

  def atan2(_a, _b, _broadcast_dims),
    do: nif_error(__ENV__.function)

  def abs(_a), do: nif_error(__ENV__.function)
  def exp(_a), do: nif_error(__ENV__.function)
  def expm1(_a), do: nif_error(__ENV__.function)
  def floor(_a), do: nif_error(__ENV__.function)
  def ceil(_a), do: nif_error(__ENV__.function)
  def round(_a), do: nif_error(__ENV__.function)
  def log(_a), do: nif_error(__ENV__.function)
  def log1p(_a), do: nif_error(__ENV__.function)
  def logistic(_a), do: nif_error(__ENV__.function)
  def sign(_a), do: nif_error(__ENV__.function)
  def clz(_a), do: nif_error(__ENV__.function)
  def cos(_a), do: nif_error(__ENV__.function)
  def sin(_a), do: nif_error(__ENV__.function)
  def tanh(_a), do: nif_error(__ENV__.function)
  def real(_a), do: nif_error(__ENV__.function)
  def imag(_a), do: nif_error(__ENV__.function)
  def sqrt(_a), do: nif_error(__ENV__.function)
  def rsqrt(_a), do: nif_error(__ENV__.function)
  def cbrt(_a), do: nif_error(__ENV__.function)
  def is_finite(_a), do: nif_error(__ENV__.function)
  def logical_not(_a), do: nif_error(__ENV__.function)
  def neg(_a), do: nif_error(__ENV__.function)
  def conj(_a), do: nif_error(__ENV__.function)
  def copy(_a), do: nif_error(__ENV__.function)

  def population_count(_a),
    do: nif_error(__ENV__.function)

  def dot(_a, _b),
    do: nif_error(__ENV__.function)

<<<<<<< HEAD
  def slice(_op, _start_indices, _limit_indices, _strides),
    do: nif_error(__ENV__.function)
=======
  def reduce(_operand, _init_value, _computation, _dimensions), do: nif_error(__ENV__.function)

  def zero(_builder, _dtype), do: nif_error(__ENV__.function)
>>>>>>> 5e1b182e

  def constant_r0(_builder, _value),
    do: nif_error(__ENV__.function)

  def constant_r1(_builder, _length, _value),
    do: nif_error(__ENV__.function)

  def get_cpu_client(_num_replicas, _intra_op_parallelism_threads), do: nif_error(__ENV__.function)

  def get_gpu_client(_num_replicas, _intra_op_parallelism_threads), do: nif_error(__ENV__.function)

  def get_default_device_ordinal(_client),
    do: nif_error(__ENV__.function)

  def get_device_count(_client),
    do: nif_error(__ENV__.function)

  def get_computation_hlo_proto(_computation),
    do: nif_error(__ENV__.function)

  def get_computation_hlo_text(_computation),
    do: nif_error(__ENV__.function)

  def build(_builder, _root),
    do: nif_error(__ENV__.function)

  def compile(_client, _computation, _argument_layouts, _device_ordinal, _num_replicas, _num_partitions),
    do: nif_error(__ENV__.function)

  def run(_client, _executable, _arguments, _device_ordinal, _run_id, _rng_seed, _launch_id),
    do: nif_error(__ENV__.function)

  def literal_to_shaped_buffer(_client, _literal, _device_ordinal),
    do: nif_error(__ENV__.function)

  def shaped_buffer_to_literal(_client, _shaped_buffer),
    do: nif_error(__ENV__.function)

  def shaped_buffer_to_binary(_client, _shaped_buffer), do: nif_error(__ENV__.function)

  defp nif_error({name, arity}) do
    raise "failed to load implementation of #{inspect(__MODULE__)}.#{name}/#{arity}"
  end
end<|MERGE_RESOLUTION|>--- conflicted
+++ resolved
@@ -151,14 +151,12 @@
   def dot(_a, _b),
     do: nif_error(__ENV__.function)
 
-<<<<<<< HEAD
   def slice(_op, _start_indices, _limit_indices, _strides),
     do: nif_error(__ENV__.function)
-=======
+
   def reduce(_operand, _init_value, _computation, _dimensions), do: nif_error(__ENV__.function)
 
   def zero(_builder, _dtype), do: nif_error(__ENV__.function)
->>>>>>> 5e1b182e
 
   def constant_r0(_builder, _value),
     do: nif_error(__ENV__.function)
